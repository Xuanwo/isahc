[package]
name = "isahc"
version = "1.6.0"
description = "The practical HTTP client that is fun to use."
authors = ["Stephen M. Coakley <me@stephencoakley.com>"]
license = "MIT"
keywords = ["http", "request", "client", "async", "curl"]
categories = ["web-programming::http-client"]
repository = "https://github.com/sagebind/isahc"
documentation = "https://docs.rs/isahc/"
readme = "README.md"
edition = "2018"
exclude = [".*", "benchmarks", "media", "src/cookies/psl/list/*/"]

[package.metadata.docs.rs]
features = ["cookies", "json", "nightly"]

[badges.maintenance]
status = "actively-developed"

[features]
<<<<<<< HEAD
default = ["http2", "multipart", "static-curl", "text-decoding"]
cookies = ["chrono"]
http2 = ["curl/http2"]
json = ["serde", "serde_json"]
multipart = ["fastrand"]
psl = ["parking_lot", "publicsuffix"]
=======
default = ["http2", "static-curl", "text-decoding"]
cookies = ["httpdate"]
http2 = ["curl/http2"]
json = ["serde", "serde_json"]
nightly = []
psl = ["httpdate", "parking_lot", "publicsuffix"]
>>>>>>> 3a491730
spnego = ["curl-sys/spnego"]
static-curl = ["curl/static-curl"]
static-ssl = ["curl/static-ssl"]
text-decoding = ["encoding_rs", "mime"]
unstable-rustls-tls = ["curl/rustls"]
unstable-interceptors = []

[dependencies]
async-channel = "1.4.2"
castaway = "0.1.1"
crossbeam-utils = ">=0.7.0, <0.9.0"
curl = "0.4.42"
curl-sys = "0.4.52"
event-listener = "2.3.3"
futures-lite = "1.10.1"
http = "0.2.1"
log = "0.4"
once_cell = "1"
polling = "2"
slab = "0.4"
sluice = "0.5.4"
url = "2.1"
waker-fn = "1"

[dependencies.encoding_rs]
version = "0.8"
optional = true

<<<<<<< HEAD
[dependencies.fastrand]
=======
[dependencies.httpdate]
>>>>>>> 3a491730
version = "1"
optional = true

[dependencies.mime]
version = "0.3"
optional = true

[dependencies.parking_lot]
version = ">=0.9.0, <0.12.0"
optional = true

[dependencies.publicsuffix]
version = "2.0.6"
features = ["std"]
optional = true

[dependencies.serde]
version = "1.0"
optional = true

[dependencies.serde_json]
version = "1.0"
optional = true

[dependencies.tracing]
version = "0.1.17"
features = ["log"]

[dependencies.tracing-futures]
version = "0.2"
default-features = false
features = ["std", "std-future"]

[dev-dependencies]
env_logger = "0.9"
flate2 = "1.0.3"
indicatif = "0.15"
rayon = "1"
static_assertions = "1.1"
structopt = "0.3"
tempfile = "3.1"
test-case = "1.1"
tracing-subscriber = ">=0.2.12, <0.4.0"
serde_json = "1"

[dev-dependencies.testserver]
path = "testserver"

[[example]]
name = "cookies"
required-features = ["cookies"]

[[example]]
name = "json"
required-features = ["json", "serde/derive"]

[workspace]
members = ["benchmarks", "testserver"]<|MERGE_RESOLUTION|>--- conflicted
+++ resolved
@@ -19,21 +19,13 @@
 status = "actively-developed"
 
 [features]
-<<<<<<< HEAD
-default = ["http2", "multipart", "static-curl", "text-decoding"]
-cookies = ["chrono"]
-http2 = ["curl/http2"]
-json = ["serde", "serde_json"]
-multipart = ["fastrand"]
-psl = ["parking_lot", "publicsuffix"]
-=======
 default = ["http2", "static-curl", "text-decoding"]
 cookies = ["httpdate"]
 http2 = ["curl/http2"]
 json = ["serde", "serde_json"]
+multipart = ["fastrand"]
 nightly = []
 psl = ["httpdate", "parking_lot", "publicsuffix"]
->>>>>>> 3a491730
 spnego = ["curl-sys/spnego"]
 static-curl = ["curl/static-curl"]
 static-ssl = ["curl/static-ssl"]
@@ -62,11 +54,11 @@
 version = "0.8"
 optional = true
 
-<<<<<<< HEAD
 [dependencies.fastrand]
-=======
+version = "1"
+optional = true
+
 [dependencies.httpdate]
->>>>>>> 3a491730
 version = "1"
 optional = true
 
